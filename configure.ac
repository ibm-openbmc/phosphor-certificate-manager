# Initialization
AC_PREREQ([2.69])
AC_INIT([phosphor-certificate-manager], [1.0], [https://github.com/openbmc/phosphor-certificate-manager/issues])
AC_LANG([C++])
AC_CONFIG_HEADERS([config.h])
AM_INIT_AUTOMAKE([subdir-objects -Wall -Werror -Wno-portability foreign dist-xz])

AM_SILENT_RULES([yes])

# Checks for programs.
AC_PROG_CXX
AC_PROG_INSTALL
AC_PROG_MAKE_SET

# Checks for library functions
LT_INIT # Required for systemd linking
AM_CONDITIONAL(HAVE_SYSTEMD, [test -n "$with_systemdsystemunitdir" -a "x$with_systemdsystemunitdir" != xno ])

# Checks for typedefs, structures, and compiler characteristics.
AX_CXX_COMPILE_STDCXX([17], [noext], [mandatory])
AX_APPEND_COMPILE_FLAGS([-Wall -Werror], [CXXFLAGS])

PKG_PROG_PKG_CONFIG
AC_ARG_WITH([systemdsystemunitdir],
     [AS_HELP_STRING([--with-systemdsystemunitdir=DIR], [Directory for systemd service files])],
     [],
     [with_systemdsystemunitdir=auto]
)
AS_IF([test "x$with_systemdsystemunitdir" = "xyes" -o "x$with_systemdsystemunitdir" = "xauto"],
    [def_systemdsystemunitdir=$($PKG_CONFIG --variable=systemdsystemunitdir systemd)
     AS_IF([test "x$def_systemdsystemunitdir" = "x"],
           [AS_IF([test "x$with_systemdsystemunitdir" = "xyes"],
                  [AC_MSG_ERROR([systemd support requested but pkg-config unable to query systemd package])]
            )
            with_systemdsystemunitdir=no],
           [with_systemdsystemunitdir="$def_systemdsystemunitdir"]
     )]
)
AS_IF([test "x$with_systemdsystemunitdir" != "xno"],
      [AC_SUBST([systemdsystemunitdir], [$with_systemdsystemunitdir])]
)
AM_CONDITIONAL([HAVE_SYSTEMD], [test "x$with_systemdsystemunitdir" != "xno"])

# Check for libraries
AX_CHECK_OPENSSL([], [AC_MSG_ERROR(["openssl required and not found"])])
AC_CHECK_HEADER(experimental/filesystem, [],
    [AC_MSG_ERROR([Could not find experimental/filesystem...libstdc++fs development package required])]
)
PKG_CHECK_MODULES([PHOSPHOR_DBUS_INTERFACES], [phosphor-dbus-interfaces])
PKG_CHECK_MODULES([SDBUSPLUS], [sdbusplus])
PKG_CHECK_MODULES([SDEVENTPLUS], [sdeventplus])
PKG_CHECK_MODULES([JSMN], [jsmn])
PKG_CHECK_MODULES([PHOSPHOR_LOGGING], [phosphor-logging])

# Make it possible for users to choose if they want test support
# explicitly or not at all
AC_ARG_ENABLE([tests], AC_HELP_STRING([--disable-tests],
                                      [Build test cases]))

# Make sure the default CFLAGS of `-O2 -g` don't override CODE_COVERAGE_CFLAGS
# It is important that this comes before AC_PROG_C{C,XX}, as we are attempting
# to stop them from populating default CFLAGS and CXXFLAGS.
AS_IF([test "x$enable_tests" = "xno"], [enable_code_coverage=no])
AS_IF([test "x$enable_code_coverage" != "xno"], [
    AS_IF([test "x${CXXFLAGS+set}" != "xset"], [
        AC_SUBST(CXXFLAGS, [""])
    ])
    AS_IF([test "x${CFLAGS+set}" != "xset"], [
        AC_SUBST(CFLAGS, [""])
    ])
])

# Check/set gtest specific functions.
AS_IF([test "x$enable_tests" != "xno"], [
    PKG_CHECK_MODULES([GTEST], [gtest], [], [true])
    PKG_CHECK_MODULES([GMOCK], [gmock], [], [true])
    AX_PTHREAD

    AX_SAVE_FLAGS_WITH_PREFIX(OLD, [CPPFLAGS])
    AX_APPEND_COMPILE_FLAGS([$GTEST_CFLAGS], [CPPFLAGS])
    AC_CHECK_HEADERS([gtest/gtest.h], [
        AS_IF([test "x$GTEST_CFLAGS" = "x"], [
            AS_IF([test "x$PTHREAD_CFLAGS" = "x"], [
                AX_APPEND_COMPILE_FLAGS(["-DGTEST_HAS_PTHREAD=0"], [GTEST_CFLAGS])
            ], [
                AX_APPEND_COMPILE_FLAGS(["-DGTEST_HAS_PTHREAD=1"], [GTEST_CFLAGS])
                AX_APPEND_COMPILE_FLAGS([$PTHREAD_CFLAGS], [GTEST_CFLAGS])
            ])
        ])
    ], [
        AS_IF([test "x$enable_tests" = "xyes"], [
            AC_MSG_ERROR([Testing enabled but could not find gtest/gtest.h])
        ])
    ])
    AX_RESTORE_FLAGS_WITH_PREFIX(OLD, [CPPFLAGS])

    AX_SAVE_FLAGS_WITH_PREFIX(OLD, [CPPFLAGS])
    AX_APPEND_COMPILE_FLAGS([$GMOCK_CFLAGS], [CPPFLAGS])
    AC_CHECK_HEADERS([gmock/gmock.h], [], [
        AS_IF([test "x$enable_tests" = "xyes"], [
            AC_MSG_ERROR([Testing enabled but could not find gmock/gmock.h])
        ])
    ])
    AX_RESTORE_FLAGS_WITH_PREFIX(OLD, [CPPFLAGS])

    AX_SAVE_FLAGS_WITH_PREFIX(OLD, [LDFLAGS])
    AX_APPEND_COMPILE_FLAGS([$GTEST_LIBS], [LDFLAGS])
    AC_CHECK_LIB([gtest], [main], [
        AS_IF([test "x$GTEST_LIBS" = "x"], [
            AX_APPEND_COMPILE_FLAGS([-lgtest], [GTEST_LIBS])
        ])
    ], [
        AS_IF([test "x$enable_tests" = "xyes"], [
            AC_MSG_ERROR([Testing enabled but couldn't find gtest libs])
        ])
    ])
    AX_RESTORE_FLAGS_WITH_PREFIX(OLD, [LDFLAGS])

    AX_SAVE_FLAGS_WITH_PREFIX(OLD, [LDFLAGS])
    AX_APPEND_COMPILE_FLAGS([$GMOCK_LIBS], [LDFLAGS])
    AC_CHECK_LIB([gmock], [main], [
        AS_IF([test "x$GMOCK_LIBS" = "x"], [
            AX_APPEND_COMPILE_FLAGS([-lgmock], [GMOCK_LIBS])
        ])
    ], [
        AS_IF([test "x$enable_tests" = "xyes"], [
            AC_MSG_ERROR([Testing enabled but couldn't find gmock libs])
        ])
    ])
    AX_RESTORE_FLAGS_WITH_PREFIX(OLD, [LDFLAGS])
])

# Check for valgrind
AS_IF([test "x$enable_tests" = "xno"], [enable_valgrind=no])
m4_foreach([vgtool], [valgrind_tool_list],
    [AX_VALGRIND_DFLT(vgtool, [off])])
AX_VALGRIND_DFLT([memcheck], [on])
AX_VALGRIND_CHECK
AM_EXTRA_RECURSIVE_TARGETS([check-valgrind])
m4_foreach([vgtool], [valgrind_tool_list],
    [AM_EXTRA_RECURSIVE_TARGETS([check-valgrind-]vgtool)])

# Code coverage
AX_CODE_COVERAGE
m4_ifdef([_AX_CODE_COVERAGE_RULES],
    [AM_CONDITIONAL(AUTOCONF_CODE_COVERAGE_2019_01_06, [true])],
    [AM_CONDITIONAL(AUTOCONF_CODE_COVERAGE_2019_01_06, [false])])
AX_ADD_AM_MACRO_STATIC([])

AC_ARG_ENABLE([oe-sdk],
    AS_HELP_STRING([--enable-oe-sdk], [Link testcases absolutely against OE SDK so they can be ran within it.])
)
AC_ARG_VAR(OECORE_TARGET_SYSROOT,
    [Path to the OE SDK SYSROOT])
AS_IF([test "x$enable_oe_sdk" == "xyes"],
    AS_IF([test "x$OECORE_TARGET_SYSROOT" == "x"],
          AC_MSG_ERROR([OECORE_TARGET_SYSROOT must be set with --enable-oe-sdk])
    )
    AC_MSG_NOTICE([Enabling OE-SDK at $OECORE_TARGET_SYSROOT])
    [
        testcase_flags="-Wl,-rpath,\${OECORE_TARGET_SYSROOT}/lib"
        testcase_flags="${testcase_flags} -Wl,-rpath,\${OECORE_TARGET_SYSROOT}/usr/lib"
        testcase_flags="${testcase_flags} -Wl,-dynamic-linker,`find \${OECORE_TARGET_SYSROOT}/lib/ld-*.so | sort -r -n | head -n1`"
    ]
    AC_SUBST([OESDK_TESTCASE_FLAGS], [$testcase_flags])
)
AC_ARG_VAR(BUSNAME, [The D-Bus busname to own])
AS_IF([test "x$BUSNAME" == "x"], [BUSNAME="xyz.openbmc_project.Certs.Manager"])
AC_DEFINE_UNQUOTED([BUSNAME], ["$BUSNAME"], [The D-Bus busname to own])
AC_ARG_VAR(OBJPATH, [The certificate manager D-Bus root])
AS_IF([test "x$OBJPATH" == "x"], [OBJPATH="/xyz/openbmc_project/certs"])
AC_DEFINE_UNQUOTED([OBJPATH], ["$OBJPATH"], [The certificate manager D-Bus root])

AC_ARG_VAR(CSR_FILE_NAME, [The CSR file.])
AS_IF([test "x$CSR_FILE_NAME" == "x"], [CSR_FILE_NAME="domain.csr"])
AC_DEFINE_UNQUOTED([CSR_FILE_NAME], ["$CSR_FILE_NAME"], [The CSR file])

AC_ARG_VAR(PRIV_KEY_FILE_NAME, [The private key file.])
AS_IF([test "x$PRIV_KEY_FILE_NAME" == "x"], [PRIV_KEY_FILE_NAME="privkey.pem"])
AC_DEFINE_UNQUOTED([PRIV_KEY_FILE_NAME], ["$PRIV_KEY_FILE_NAME"], [The private key file])

AC_ARG_VAR(RSA_PRIV_KEY_FILE_NAME, [The rsa private key file.])
AS_IF([test "x$RSA_PRIV_KEY_FILE_NAME" == "x"], [RSA_PRIV_KEY_FILE_NAME=".rsaprivkey.pem"])
AC_DEFINE_UNQUOTED([RSA_PRIV_KEY_FILE_NAME], ["$RSA_PRIV_KEY_FILE_NAME"], [The rsa private key file])

AC_ARG_VAR(AUTHORITY_CERTIFICATES_LIMIT, [Authority certificates limit.])
AS_IF([test "x$AUTHORITY_CERTIFICATES_LIMIT" == "x"], [AUTHORITY_CERTIFICATES_LIMIT=10])
AC_DEFINE_UNQUOTED([AUTHORITY_CERTIFICATES_LIMIT], [$AUTHORITY_CERTIFICATES_LIMIT], [Authority certificates limit])

AC_ARG_ENABLE([ca-cert-extension],
              AS_HELP_STRING([--enable-ca-cert-extension],
                   [enable CA certificate manager \
                    Only IBM specific])
)

AM_CONDITIONAL([CA_CERT_EXTENSION], [test "x$enable_ca_cert_extension" == "xyes"])

AS_IF([test "x$enable_ca_cert_extension" == "xyes"],
      [AC_CONFIG_FILES([bmc-vmi-ca/Makefile])])

<<<<<<< HEAD
=======
AC_SUBST([dbuspolicydir], [$with_dbuspolicydir])

>>>>>>> 73e80618
AC_ARG_ENABLE([acf-cert-extension],
              AS_HELP_STRING([--enable-acf-cert-extension],
                   [enable ACF certificate])
)

AM_CONDITIONAL([ACF_CERT_EXTENSION], [test "x$enable_acf_cert_extension" == "xyes"])

AS_IF([test "x$enable_acf_cert_extension" == "xyes"],
      [AC_CONFIG_FILES([bmc-acf/Makefile])])

# Create configured output
AC_CONFIG_FILES([Makefile test/Makefile])
AC_OUTPUT<|MERGE_RESOLUTION|>--- conflicted
+++ resolved
@@ -198,11 +198,6 @@
 AS_IF([test "x$enable_ca_cert_extension" == "xyes"],
       [AC_CONFIG_FILES([bmc-vmi-ca/Makefile])])
 
-<<<<<<< HEAD
-=======
-AC_SUBST([dbuspolicydir], [$with_dbuspolicydir])
-
->>>>>>> 73e80618
 AC_ARG_ENABLE([acf-cert-extension],
               AS_HELP_STRING([--enable-acf-cert-extension],
                    [enable ACF certificate])
