--- conflicted
+++ resolved
@@ -32,7 +32,6 @@
     unitToRestart(std::move(unit)), certInstallPath(std::move(installPath)),
     certParentInstallPath(fs::path(certInstallPath).parent_path())
 {
-<<<<<<< HEAD
     // create parent certificate path if not existing
     try
     {
@@ -48,8 +47,6 @@
         report<InternalFailure>();
     }
 
-=======
->>>>>>> 5f564a0e
     // Generating RSA private key file if certificate type is server/client
     if (certType != AUTHORITY)
     {
